--- conflicted
+++ resolved
@@ -1,10 +1,6 @@
 {
-    "id": "2025-08-16.4",
+    "id": "2025-08-16.3",
     "with_release_tag": true,
-<<<<<<< HEAD
-    "modules": {},
-    "tags": null
-=======
     "modules": {
         "db/sqlc": {
             "module_path": "github.com/nduyhai/gocraft-modules/db/sqlc",
@@ -17,5 +13,4 @@
     "tags": [
         "db/sqlc/v1.0.0-preview"
     ]
->>>>>>> 75ffbcc0
 }